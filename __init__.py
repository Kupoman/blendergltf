--- conflicted
+++ resolved
@@ -45,15 +45,11 @@
         "GLTFOrientationHelper", axis_forward='-Z', axis_up='Y'
     )
 
-<<<<<<< HEAD
     profile_items = (
         ('WEB', 'Web', 'Export shaders for WebGL 1.0 use (shader version 100)'),
         ('DESKTOP', 'Desktop', 'Export shaders for OpenGL 3.0 use (shader version 130)')
     )
-    class ExportGLTF(bpy.types.Operator, ExportHelper):
-=======
     class ExportGLTF(bpy.types.Operator, ExportHelper, GLTFOrientationHelper):
->>>>>>> bd080777
         """Save a Khronos glTF File"""
 
         bl_idname = "export_scene.gltf"
