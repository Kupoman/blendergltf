bl_info = {
    "name": "glTF format",
    "author": "Daniel Stokes",
    "version": (0, 1, 0),
    "blender": (2, 76, 0),
    "location": "File > Import-Export",
    "description": "Export glTF",
    "warning": "",
    "wiki_url": ""
                "",
    "support": 'TESTING',
    "category": "Import-Export"}


# Treat as module
if '.' in __name__:
    if 'loaded' in locals():
        import imp
        imp.reload(blendergltf)
        from .blendergltf import *
    else:
        loaded = True
        from .blendergltf import *

# Treat as addon
else:
    if "bpy" in locals():
        import importlib
        importlib.reload(blendergltf)


    import json
    import os

    import bpy
    from bpy.props import *
    from bpy_extras.io_utils import (
        ExportHelper,
        orientation_helper_factory,
        axis_conversion,
    )

    from . import blendergltf


    GLTFOrientationHelper = orientation_helper_factory(
        "GLTFOrientationHelper", axis_forward='Y', axis_up='Z'
    )


    profile_items = (
        ('WEB', 'Web', 'Export shaders for WebGL 1.0 use (shader version 100)'),
        ('DESKTOP', 'Desktop', 'Export shaders for OpenGL 3.0 use (shader version 130)')
    )

    image_storage_items = (
        ('EMBED', 'Embed', 'Embed image data into the glTF file'),
        ('REFERENCE', 'Reference', 'Use the same filepath that Blender uses for images'),
        ('COPY', 'Copy', 'Copy images to output directory and use a relative reference')
    )

    shader_storage_items = (
        ('EMBED', 'Embed', 'Embed shader data into the glTF file'),
        ('NONE', 'None', 'Use the KHR_material_common extension instead of a shader'),
        ('EXTERNAL', 'External', 'Save shaders to the output directory')
    )


    class ExportGLTF(bpy.types.Operator, ExportHelper, GLTFOrientationHelper):
        """Save a Khronos glTF File"""

        bl_idname = "export_scene.gltf"
        bl_label = 'Export glTF'

        filename_ext = ".gltf"
        filter_glob = StringProperty(
                default="*.gltf",
                options={'HIDDEN'},
                )

        check_extension = True

        #blendergltf settings
        buffers_embed_data = BoolProperty(name='Embed Buffer Data', default=False)
        buffers_combine_data = BoolProperty(name='Combine Buffer Data', default=True)
        nodes_export_hidden = BoolProperty(name='Export Hidden Objects', default=False)
        nodes_selected_only = BoolProperty(name='Selection Only', default=False)
        shaders_data_storage = EnumProperty(items=shader_storage_items, name='Storage', default='NONE')
        meshes_apply_modifiers = BoolProperty(name='Apply Modifiers', default=True)
        meshes_interleave_vertex_data = BoolProperty(name='Interleave Vertex Data', default=True)
<<<<<<< HEAD
        images_data_storage = EnumProperty(items=image_storage_items, name='Image Storage', default='COPY')
        images_allow_srgb = BoolProperty(name='sRGB Texture Support', default=False)
=======
        images_data_storage = EnumProperty(items=image_storage_items, name='Storage', default='COPY')
>>>>>>> 32158ac9
        asset_profile = EnumProperty(items=profile_items, name='Profile', default='WEB')
        ext_export_physics = BoolProperty(name='Export Physics Settings', default=False)
        ext_export_actions = BoolProperty(name='Export Actions', default=False)

        pretty_print = BoolProperty(
            name="Pretty-print / indent JSON",
            description="Export JSON with indentation and a newline",
            default=True
            )

        def draw(self, context):
            layout = self.layout
            col = layout.column()

            col = layout.box().column()
            col.label('Axis Conversion:', icon='MANIPUL')
            col.prop(self, 'axis_up')
            col.prop(self, 'axis_forward')

            col = layout.box().column()
            col.label('Nodes:', icon='OBJECT_DATA')
            col.prop(self, 'nodes_export_hidden')
            col.prop(self, 'nodes_selected_only')

            col = layout.box().column()
            col.label('Meshes:', icon='MESH_DATA')
            col.prop(self, 'meshes_apply_modifiers')
            col.prop(self, 'meshes_interleave_vertex_data')

            col = layout.box().column()
            col.label('Shaders:', icon='MATERIAL_DATA')
            col.prop(self, 'shaders_data_storage')

            col = layout.box().column()
            col.label('Images:', icon='IMAGE_DATA')
            col.prop(self, 'images_data_storage')

            col = layout.box().column()
            col.label('Buffers:', icon='SORTALPHA')
            col.prop(self, 'buffers_embed_data')
            col.prop(self, 'buffers_combine_data')

            col = layout.box().column()
            col.label('Extensions:', icon='PLUGIN')
            col.prop(self, 'ext_export_physics')
            col.prop(self, 'ext_export_actions')

            col = layout.box().column()
            col.label('Output:', icon='SCRIPTWIN')
            col.prop(self, 'asset_profile')
            col.prop(self, 'pretty_print')

        def execute(self, context):
            scene = {
                'actions': list(bpy.data.actions),
                'cameras': list(bpy.data.cameras),
                'lamps': list(bpy.data.lamps),
                'images': list(bpy.data.images),
                'materials': list(bpy.data.materials),
                'meshes': list(bpy.data.meshes),
                'objects': list(bpy.data.objects),
                'scenes': list(bpy.data.scenes),
                'textures': list(bpy.data.textures),
            }

            # Copy properties to settings
            settings = self.as_keywords(ignore=(
                "filter_glob",
                "axis_up",
                "axis_forward",
            ))

            # Set the output directory based on the supplied file path
            settings['gltf_output_dir'] = os.path.dirname(self.filepath)

            # Calculate a global transform matrix to apply to a root node
            settings['nodes_global_matrix'] = axis_conversion(
                to_forward=self.axis_forward,
                to_up=self.axis_up
            ).to_4x4()

            gltf = blendergltf.export_gltf(scene, settings)
            with open(self.filepath, 'w') as fout:
                # Figure out indentation
                if self.pretty_print:
                    indent = 4
                else:
                    indent = None

                # Dump the JSON
                json.dump(gltf, fout, indent=indent, sort_keys=True,
                          check_circular=False)

                if self.pretty_print:
                    # Write a newline to the end of the file
                    fout.write('\n')
            return {'FINISHED'}


    def menu_func_export(self, context):
        self.layout.operator(ExportGLTF.bl_idname, text="glTF (.gltf)")


    def register():
        bpy.utils.register_module(__name__)

        bpy.types.INFO_MT_file_export.append(menu_func_export)


    def unregister():
        bpy.utils.unregister_module(__name__)

        bpy.types.INFO_MT_file_export.remove(menu_func_export)<|MERGE_RESOLUTION|>--- conflicted
+++ resolved
@@ -88,12 +88,8 @@
         shaders_data_storage = EnumProperty(items=shader_storage_items, name='Storage', default='NONE')
         meshes_apply_modifiers = BoolProperty(name='Apply Modifiers', default=True)
         meshes_interleave_vertex_data = BoolProperty(name='Interleave Vertex Data', default=True)
-<<<<<<< HEAD
-        images_data_storage = EnumProperty(items=image_storage_items, name='Image Storage', default='COPY')
+        images_data_storage = EnumProperty(items=image_storage_items, name='Storage', default='COPY')
         images_allow_srgb = BoolProperty(name='sRGB Texture Support', default=False)
-=======
-        images_data_storage = EnumProperty(items=image_storage_items, name='Storage', default='COPY')
->>>>>>> 32158ac9
         asset_profile = EnumProperty(items=profile_items, name='Profile', default='WEB')
         ext_export_physics = BoolProperty(name='Export Physics Settings', default=False)
         ext_export_actions = BoolProperty(name='Export Actions', default=False)
@@ -130,6 +126,7 @@
             col = layout.box().column()
             col.label('Images:', icon='IMAGE_DATA')
             col.prop(self, 'images_data_storage')
+            col.prop(self, 'images_allow_srgb')
 
             col = layout.box().column()
             col.label('Buffers:', icon='SORTALPHA')
