bl_info = {
    "name": "glTF format",
    "author": "Daniel Stokes",
    "version": (0, 1, 0),
    "blender": (2, 76, 0),
    "location": "File > Import-Export",
    "description": "Export glTF",
    "warning": "",
    "wiki_url": ""
                "",
    "support": 'TESTING',
    "category": "Import-Export"}


# Treat as module
if '.' in __name__:
    if 'loaded' in locals():
        import imp
        imp.reload(blendergltf)
        from .blendergltf import *
    else:
        loaded = True
        from .blendergltf import *

# Treat as addon
else:
    if "bpy" in locals():
        import importlib
        importlib.reload(blendergltf)


    import json

    import bpy
    from bpy.props import *
    from bpy_extras.io_utils import (
            ExportHelper,
            )

    from . import blendergltf


    class ExportGLTF(bpy.types.Operator, ExportHelper):
        """Save a Khronos glTF File"""

        bl_idname = "export_scene.gltf"
        bl_label = 'Export glTF'

        filename_ext = ".gltf"
        filter_glob = StringProperty(
                default="*.gltf",
                options={'HIDDEN'},
                )

        check_extension = True

        #blendergltf settings
        materials_export_shader = BoolProperty(name='Export Shaders', default=False)
        meshes_apply_modifiers = BoolProperty(name='Apply Modifiers', default=True)
        images_embed_data = BoolProperty(name='Embed Image Data', default=False)

        pretty_print = BoolProperty(
            name="Pretty-print / indent JSON",
            description="Export JSON with indentation and a newline",
            default=True
            )

        def execute(self, context):
            scene = {
                'actions': list(bpy.data.actions),
                'camera': list(bpy.data.cameras),
                'lamps': list(bpy.data.lamps),
                'images': list(bpy.data.images),
                'materials': list(bpy.data.materials),
                'meshes': list(bpy.data.meshes),
                'objects': list(bpy.data.objects),
                'scenes': list(bpy.data.scenes),
                'textures': list(bpy.data.textures),
            }

            # Copy properties to settings
<<<<<<< HEAD
            settings = blendergltf.default_settings.copy()
            settings['materials_export_shader'] = self.materials_export_shader
            settings['images_embed_data'] = self.images_embed_data
            settings['meshes_apply_modifiers'] = self.meshes_apply_modifiers
=======
            settings = self.as_keywords(ignore=("filter_glob",))
>>>>>>> 4a87c55e

            gltf = blendergltf.export_gltf(scene, settings)
            with open(self.filepath, 'w') as fout:
                # Figure out indentation
                if self.pretty_print:
                    indent = 4
                else:
                    indent = None

                # Dump the JSON
                json.dump(gltf, fout, indent=indent, sort_keys=True,
                          check_circular=False)

                if self.pretty_print:
                    # Write a newline to the end of the file
                    fout.write('\n')
            return {'FINISHED'}


    def menu_func_export(self, context):
        self.layout.operator(ExportGLTF.bl_idname, text="glTF (.gltf)")


    def register():
        bpy.utils.register_module(__name__)

        bpy.types.INFO_MT_file_export.append(menu_func_export)


    def unregister():
        bpy.utils.unregister_module(__name__)

        bpy.types.INFO_MT_file_export.remove(menu_func_export)<|MERGE_RESOLUTION|>--- conflicted
+++ resolved
@@ -79,14 +79,7 @@
             }
 
             # Copy properties to settings
-<<<<<<< HEAD
-            settings = blendergltf.default_settings.copy()
-            settings['materials_export_shader'] = self.materials_export_shader
-            settings['images_embed_data'] = self.images_embed_data
-            settings['meshes_apply_modifiers'] = self.meshes_apply_modifiers
-=======
             settings = self.as_keywords(ignore=("filter_glob",))
->>>>>>> 4a87c55e
 
             gltf = blendergltf.export_gltf(scene, settings)
             with open(self.filepath, 'w') as fout:
